import numpy as np

from cylsim import psestimation

from cosmoutils import nputil



        




class PSMonteCarlo(psestimation.PSEstimation):
    """An extension of the PSEstimation class to support estimation of the
    Fisher matrix via Monte-Carlo simulations.

    This uses the fact that the covariance of the q-estimator is the Fisher
    matrix to Monte-Carlo the Fisher matrix and the bias.

    Attributes
    ----------
    nsamples : integer
        The number of samples to draw from each band.
    """
    
    nsamples = 500

    __config_table_ =   {   'nsamples'  : [ int,    'nsamples'] }


    def __init__(self, *args, **kwargs):

        super(PSMonteCarlo, self).__init__(*args, **kwargs)

        # Add configuration options                
        self.add_config(self.__config_table_)




    def gen_sample(self, mi):
        """Get a set of random samples from the specified band `bi` for a given
        `mi`.
        """

        evals, evecs = self.kltrans.modes_m(mi)

        # Calculate C**(1/2), this is the weight to generate a draw from C
        w = (evals + 1.0)**0.5
    
        # Calculate x
        x = nputil.complex_std_normal((evals.shape[0], self.nsamples)) * w[:, np.newaxis] 

        return x


    def q_estimator(self, mi, vec):


        evals, evecs = self.kltrans.modes_m(mi)

        # Weight by C**-1 (transposes are to ensure broadcast works for 1 and 2d vecs)
        x0 = (vec.T / (evals + 1.0)).T

        # Project back into SVD basis
        x1 = np.dot(evecs.T.conj(), x0)

        # Project back into sky basis
        x2 = self.kltrans.beamtransfer.project_vector_svd_to_sky(mi, x1, conj=True)

        qa = np.zeros((self.nbands + 1,) + vec.shape[1:])

        lside = self.telescope.lmax + 1

        # Calculate q_a for each band
        for bi in range(self.nbands):

            for li in range(lside):

                lvec = x2[:, 0, li]

                qa[bi] += np.sum(lvec.conj() * np.dot(self.clarray[bi][0, 0, li], lvec), axis=0) # TT only.

        # Calculate q_a for noise power (x0^H N x0 = |x0|^2)
        qa[-1] = np.sum(x0 * x0.conj(), axis=0)

        return qa



    def fisher_m(self, mi, retbias=False):

            
        fab = np.zeros((self.nbands, self.nbands), dtype=np.complex128)

        if self.num_evals(mi) > 0:
            print "Making fisher (for m=%i)." % mi

            x = self.gen_sample(mi)
            qa = self.q_estimator(mi, x)
            ft = np.cov(qa)

            fisher = ft[:self.nbands, :self.nbands]
            bias = ft[-1, self.nbands]

        else:
            print "No evals (for m=%i), skipping." % mi

            fisher = np.zeros((self.nbands, self.nbands), dtype=np.complex128)
            bias = np.zeros((self.nbands,), dtype=np.complex128)

        if not retbias:
            return fisher
        else:
            return fisher, bias


class PSMonteCarloAlt(psestimation.PSEstimation):
    """An extension of the PSEstimation class to support estimation of the
    Fisher matrix via Monte-Carlo simulations.

    This uses a stochastic estimation of the trace which allows us to compute
    a reduced set of products between the four covariance matrices.

    Attributes
    ----------
    nswitch : integer
        The threshold number of eigenmodes above which we switch to Monte-Carlo
        estimation.
    nsamples : integer
        The number of samples to draw from each band.
    """
    
    nsamples = 500
    nswitch = 0 #200

    __config_table_ =   {   'nsamples'  : [ int,    'nsamples'],
                            'nswitch'   : [ int,    'nswitch'],
                        }


    def __init__(self, *args, **kwargs):

        super(PSMonteCarloAlt, self).__init__(*args, **kwargs)

        # Add configuration options                
        self.add_config(self.__config_table_)





    def gen_vecs(self, mi):
        """Generate a cache of sample vectors for each bandpower.
        """

        # Delete cache
        self.vec_cache = []

        bt = self.kltrans.beamtransfer
        evals, evecs = self.kltrans.modes_m(mi)
        nbands = len(self.bands) - 1

        # Set of S/N weightings
        cf = (evals + 1.0)**-0.5

        # Generate random set of Z_2 vectors
        xv = 2*(np.random.rand(evals.size, self.nsamples) <= 0.5).astype(np.float) - 1.0

        # Multiply by C^-1 factorization
        xv1 = cf[:, np.newaxis] * xv

        # Project vector from eigenbasis into telescope basis
        xv2 = np.dot(evecs.T.conj(), xv1).reshape(bt.ndof(mi), self.nsamples)

<<<<<<< HEAD
        # Get projection matrix from stokes I to telescope
        bp = bt.beam_m(mi)[..., 0, :].reshape(bt.nfreq, bt.ntel, -1)
        lside = bp.shape[-1]

        # Project with transpose B matrix
        xv3 = np.zeros((bt.nfreq, lside, self.nsamples), dtype=np.complex128)
        for fi in range(bt.nfreq):
            xv3[fi] = np.dot(bp[fi].T.conj(), xv2[fi])
=======
        # Project back into sky basis
        xv3 = self.kltrans.beamtransfer.project_vector_svd_to_sky(mi, xv2, conj=True, temponly=True)
>>>>>>> 9fb42649

        for bi in range(nbands):

            # Product with sky covariance C_l(z, z')
            xv4 = np.zeros_like(xv3)
            for li in range(self.telescope.lmax + 1):
                xv4[:, 0, li, :] = np.dot(self.clarray[bi][0, 0, li], xv3[:, 0, li, :]) # TT only.

            # Projection from sky back into SVD basis
            xv5 = self.kltrans.beamtransfer.project_vector_sky_to_svd(mi, xv4, temponly=True)

            # Projection into eigenbasis
            xv6 = np.dot(evecs, xv5.reshape(bt.ndof(mi), self.nsamples))
            xv7 = cf[:, np.newaxis] * xv6

            # Push set of vectors into cache.
            self.vec_cache.append(xv7)



    def fisher_m_mc(self, mi):
        """Calculate the Fisher Matrix by Monte-Carlo.
        """
            
        fab = np.zeros((self.nbands, self.nbands), dtype=np.complex128)

        if self.num_evals(mi) > 0:
            print "Making fisher (for m=%i)." % mi

            self.gen_vecs(mi)

            ns = self.nsamples

            for ia in range(self.nbands):
                # Estimate diagonal elements (including bias correction)
                va = self.vec_cache[ia]

                fab[ia, ia] = np.sum(va * va.conj()) / ns

                # Estimate diagonal elements
                for ib in range(ia):
                    vb = self.vec_cache[ib]

                    fab[ia, ib] = np.sum(va * vb.conj()) / ns
                    fab[ib, ia] = np.conj(fab[ia, ib])
            
        else:
            print "No evals (for m=%i), skipping." % mi

        return fab


    def fisher_m(self, mi):
        """Calculate the Fisher Matrix for a given m.

        Decides whether to use direct evaluation or Monte-Carlo depending on the
        number of eigenvalues required.
        """
        if self.num_evals(mi) < self.nswitch:
            return super(PSMonteCarlo, self).fisher_m(mi)
        else:
            return self.fisher_m_mc(mi)
        




def sim_skyvec(trans, n):
    """Simulate a set of alm(\nu)'s for a given m.

    Generated as if m=0. For greater m, just ignore entries for l < abs(m).

    Parameters
    ----------
    trans : np.ndarray
        Transfer matrix generated by `block_root` from a a particular C_l(z,z').

    Returns
    -------
    gaussvars : np.ndarray
       Vector of alms.
    """
    
    lside = trans.shape[0]
    nfreq = trans.shape[1]

    matshape = (lside, nfreq, n)

    gaussvars = (np.random.standard_normal(matshape)
                 + 1.0J * np.random.standard_normal(matshape)) / 2.0**0.5

    for i in range(lside):
        gaussvars[i] = np.dot(trans[i], gaussvars[i])

    return gaussvars   #.T.copy()
        

def block_root(clzz):
    """Blah.
    """

    trans = np.zeros_like(clzz)

    for i in range(trans.shape[0]):
        trans[i] = nputil.matrix_root_manynull(clzz[i], truncate=False)

    return trans<|MERGE_RESOLUTION|>--- conflicted
+++ resolved
@@ -174,19 +174,8 @@
         # Project vector from eigenbasis into telescope basis
         xv2 = np.dot(evecs.T.conj(), xv1).reshape(bt.ndof(mi), self.nsamples)
 
-<<<<<<< HEAD
-        # Get projection matrix from stokes I to telescope
-        bp = bt.beam_m(mi)[..., 0, :].reshape(bt.nfreq, bt.ntel, -1)
-        lside = bp.shape[-1]
-
-        # Project with transpose B matrix
-        xv3 = np.zeros((bt.nfreq, lside, self.nsamples), dtype=np.complex128)
-        for fi in range(bt.nfreq):
-            xv3[fi] = np.dot(bp[fi].T.conj(), xv2[fi])
-=======
         # Project back into sky basis
         xv3 = self.kltrans.beamtransfer.project_vector_svd_to_sky(mi, xv2, conj=True, temponly=True)
->>>>>>> 9fb42649
 
         for bi in range(nbands):
 
